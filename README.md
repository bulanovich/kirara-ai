--- conflicted
+++ resolved
@@ -3,17 +3,7 @@
 **一款使用 OpenAI 的 ChatGPT 进行聊天的 QQ 机器人！**  
 
 ![Github stars](https://badgen.net/github/stars/lss233/chatgpt-mirai-qq-bot?icon=github&label=stars)
-<<<<<<< HEAD
-[![Docker build latest](https://github.com/lss233/chatgpt-mirai-qq-bot/actions/workflows/docker-latest.yml/badge.svg?branch=browser-version)](https://github.com/lss233/chatgpt-mirai-qq-bot/actions/workflows/docker-latest.yml)
-[![Docker Pulls](https://badgen.net/docker/pulls/lss233/chatgpt-mirai-qq-bot?icon=docker&label=pulls)](https://hub.docker.com/r/lss233/chatgpt-mirai-qq-bot/)
-[![Docker Image Size](https://badgen.net/docker/size/lss233/chatgpt-mirai-qq-bot/browser-version/amd64?icon=docker&label=image%20size)](https://hub.docker.com/r/lss233/chatgpt-mirai-qq-bot/)
-
-> **2023/2/10**  
-> 本项目分为网页版和API版两种模式。  
-> 网页版代表版本号为 v1.5.x 的版本； API 版代表版本号为 v1.6 的版本  
-> 具体区别见：https://github.com/lss233/chatgpt-mirai-qq-bot/issues/82  
-> 当前浏览的是网页版，点[这里](https://github.com/lss233/chatgpt-mirai-qq-bot/tree/api-version)切换至 API 版。
-=======
+
 [![Docker build latest](https://github.com/lss233/chatgpt-mirai-qq-bot/actions/workflows/docker-latest.yml/badge.svg?branch=master)](https://github.com/lss233/chatgpt-mirai-qq-bot/actions/workflows/docker-latest.yml)
 [![Docker Pulls](https://badgen.net/docker/pulls/lss233/chatgpt-mirai-qq-bot?icon=docker&label=pulls)](https://hub.docker.com/r/lss233/chatgpt-mirai-qq-bot/)
 [![Docker Image Size](https://badgen.net/docker/size/lss233/chatgpt-mirai-qq-bot/latest/amd64?icon=docker&label=image%20size)](https://hub.docker.com/r/lss233/chatgpt-mirai-qq-bot/)
@@ -29,7 +19,6 @@
 > ~~具体区别见：https://github.com/lss233/chatgpt-mirai-qq-bot/issues/82~~  
 > ~~当前浏览的是 API 版，点[这里](https://github.com/lss233/chatgpt-mirai-qq-bot/tree/browser-version)切换至网页版。~~
 
->>>>>>> fac2a7f3
 
 ***
 
@@ -43,24 +32,16 @@
 * [x] 群聊回复引用
 * [x] 关键词触发回复
 * [x] 正向代理
-<<<<<<< HEAD
 * [x] 多种方式登录 OpenAI
 * [x] 多账号支持
-=======
-* [x] 无需浏览器登录
 * [x] 支持 ChatGPT Plus
->>>>>>> fac2a7f3
 * [x] 预设人格初始化
 
 
 * [交流群](https://jq.qq.com/?_wv=1027&k=voXtxBSw) 会发布最新的项目动态。  
   加群之前先看[这里](https://github.com/lss233/chatgpt-mirai-qq-bot/issues)的内容能不能解决你的问题。  
   如果不能解决，把遇到的问题、**日志**和配置文件准备好后再提问。  
-<<<<<<< HEAD
-* [调试群](https://jq.qq.com/?_wv=1027&k=TBX8Saq7) 这个群里有很多 ChatGPT QQ 机器人，不解答技术问题。  
-=======
 * [调试群](https://jq.qq.com/?_wv=1027&k=TBX8Saq7) 这个群里有很多 ChatGPT QQ 机器人，不解答技术问题。 
->>>>>>> fac2a7f3
 
 ![Preview](.github/preview.png)
 
@@ -71,31 +52,13 @@
 
 <details>
     <summary>Linux: 通过快速部署脚本部署 （新人推荐)</summary>
-<<<<<<< HEAD
 
 执行下面这行命令启动自动部署脚本。  
 它会为你安装 Docker、 Docker Compose 和编写配置文件。  
 
 ```bash
-bash -c "$(curl -fsSL https://gist.githubusercontent.com/lss233/54f0f794f2157665768b1bdcbed837fd/raw/chatgpt-mirai-installer-154-16RC3.sh)"
-```
-=======
-
-执行下面这行命令启动自动部署脚本。  
-它会为你安装 Docker、 Docker Compose 和编写配置文件。  
-
-```bash
 bash -c "$(curl -fsSL https://gist.githubusercontent.com/lss233/6f1af9510f47409e0d05276a3af816df/raw/chatgpt-mirai-installer.sh)"
 ```
-
-</details>
-
-<details>
-    <summary>Linux: 通过 Docker Compose 部署 （自带 Mirai)</summary>
-
-我们使用 `docker-compose.yaml` 整合了 [lss233/mirai-http](https://github.com/lss233/mirai-http-docker) 和本项目来实现快速部署。  
-但是在部署过程中仍然需要一些步骤来进行配置。  
->>>>>>> fac2a7f3
 
 </details>
 
@@ -172,7 +135,6 @@
 
 OpenAI 配置的信息可参考 [这里](https://github.com/acheong08/ChatGPT/wiki/Setup)。
 
-<<<<<<< HEAD
 
 ```properties
 [mirai]
@@ -322,172 +284,6 @@
 # 是否自动同意好友请求
 accept_friend_request = false
 
-```
-
-### 多账号支持  
-
-你可以登录多个不同的 OpenAI 账号，当机器人开始产生新对话时，我们会从你登录的账号中选择**一个**来使用 ChatGPT 和用户聊天。 
-
-这可以降低聊天频率限制出现的概率。  
-
-```properties
-[openai]
-# OpenAI 相关设置
-
-# 第 1 个 OpenAI 账号的登录信息
-[[openai.accounts]]
-# 里面是一些设置
-
-# 第 2 个 OpenAI 账号的登录信息
-[[openai.accounts]]
-# 里面是一些设置
-
-# 第 3 个 OpenAI 账号的登录信息
-[[openai.accounts]]
-# 里面是一些设置
-```
-
-### 模式选择
-
-现在我们支持多种方式访问 OpenAI 服务器， 你可以在配置文件中选择所使用的模式。
-
-```properties
-[openai]
-# OpenAI 相关设置
-
-# 第 N 个 OpenAI 账号的登录信息
-[[openai.accounts]]
-# 前面别的东西
-
-# 模式选择
-mode = "browser"
-
-# 后面别的东西
-```
-
-支持的模式有：
-- browser - 浏览器登录。该模式会在你的电脑上启动一个 Chrome 浏览器来登录并验证 OpenAI
-- proxy - 第三方代理。该模式将你的账号信息发送到第三方服务器进行认证，不需要浏览器。  
-
-### session_token 登录
-
-对于通过 Google 登录或者微软登录的同学，可以使用 session_token 方式进行登录。  
-
-使用这种方式登录时不需要填写邮箱和密码。  
-
-需要注意的是，session_token 过期比较频繁，过期后需要重新设置。  
-
-session_token 的获取方式可参考：[请问怎么获取 session_token](https://github.com/lss233/chatgpt-mirai-qq-bot/issues/96)  
-
-```properties
-# 前面别的东西
-[openai]
-# OpenAI 相关设置
-
-# 第 N 个 OpenAI 账号的登录信息
-[[openai.accounts]]
-
-session_token = "一串 ey 开头的东西"
-```
-
-=======
-
-```properties
-[mirai]
-# Mirai 相关设置
-
-qq = 请填写机器人的 QQ 号
-
-# 以下设置如果不懂 无需理会
-
-api_key = "1234567890" # mirai-http-api 中的 verifyKey
-http_url = "http://localhost:8080" # mirai-http-api 中的 http 回调地址
-ws_url = "http://localhost:8080"# mirai-http-api 中的 ws 回调地址
-
-[openai]
-# OpenAI 相关设置
-
-# 你的 OpenAI 邮箱
-email = "xxxx" 
-# 你的 OpenAI 密码
-password = "xxx"
-
-# 对于通过 Google 登录或者微软登录的同学，可以使用 session_token 登录
-# 此时 email 和 password 可以直接删除
-# session_token = "一串 ey 开头的东西"
-
-# 机器人情感值，范围  0 ~ 1，越高话越多
-temperature = 0.5
-
-# 如果你的网络不好，可以设置一个本地代理
-# proxy="http://127.0.0.1:1080"
-
-# 如果你 OpenAI 禁止你所在的地区使用，可以使用第三方服务代理验证
-# 警告：设置为 true 以后，你的 OpenAI 账户信息会发送至第三方
-insecure_auth = false
-
-# 使用付费模型（plus 用户使用）
-paid = false
-
-[text_to_image]
-# 文字转图片
-font_size = 30 # 字体大小
-width = 700  # 图片宽度
-font_path = "fonts/sarasa-mono-sc-regular.ttf"  # 字体
-offset_x = 50  # 起始点 X
-offset_y = 50 # 起始点 Y
-
-[trigger]
-# 配置机器人要如何响应，下面所有项均可选 (也就是可以直接删掉那一行)
-
-# 符合前缀才会响应，可以自己增减
-prefix = [ "",]
-
-# 配置群里如何让机器人响应，"at" 表示需要群里 @ 机器人，"mention" 表示 @ 或
-require_mention = "at"
-
-# 重置会话的命令
-reset_command = [ "重置会话",]
-
-# 回滚会话的命令
-rollback_command = [ "回滚会话",]
->>>>>>> fac2a7f3
-
-[response]
-# 匹配指令成功但没有对话内容时发送的消息
-placeholder = "您好！我是 Assistant，一个由 OpenAI 训练的大型语言模型。我不是真正的人，而是一个计算机程序，可以通过文本聊天来帮助您解决问题。如果您有任何问题，请随时告诉我，我将尽力回答。\n如果您需要重置我们的会话，请回复`重置会话`。"
-
-# 发生错误时要发送的消息
-error_format = "出现故障！如果这个问题持续出现，请和我说“重置会话” 来开启一段新的会话，或者发送 “回滚对话” 来回溯到上一条对话，你上一条说的我就当作没看见。\n{exc}"
-
-# 是否要回复触发指令的消息
-quote = true
-
-# 发送下面那个提醒之前的等待时间
-timeout = 30.0
-
-# 超过响应时间时要发送的提醒
-timeout_format = "我还在思考中，请再等一下~"
-
-# 重置会话时发送的消息
-reset = "会话已重置。"
-
-# 回滚成功时发送的消息
-rollback_success = "已回滚至上一条对话，你刚刚发的我就忘记啦！"
-
-# 回滚失败时发送的消息
-rollback_fail = "回滚失败，没有更早的记录了！"
-
-# 服务器提示 429 错误时的回复
-request_too_fast = "当前正在处理的请求太多了，请稍等一会再发吧！"
-
-[system]
-# 是否自动同意进群邀请
-accept_group_invite = false
-
-# 是否自动同意好友请求
-accept_friend_request = false
-
 [presets]
 # 切换预设的命令： 加载预设 猫娘
 command = "加载预设 (\\w+)"
@@ -499,7 +295,57 @@
 "正常" = "presets/default.txt"
 "猫娘" = "presets/catgirl.txt"
 
-<<<<<<< HEAD
+```
+
+### 多账号支持  
+
+你可以登录多个不同的 OpenAI 账号，当机器人开始产生新对话时，我们会从你登录的账号中选择**一个**来使用 ChatGPT 和用户聊天。 
+
+这可以降低聊天频率限制出现的概率。  
+
+```properties
+[openai]
+# OpenAI 相关设置
+
+# 第 1 个 OpenAI 账号的登录信息
+[[openai.accounts]]
+# 里面是一些设置
+
+# 第 2 个 OpenAI 账号的登录信息
+[[openai.accounts]]
+# 里面是一些设置
+
+# 第 3 个 OpenAI 账号的登录信息
+[[openai.accounts]]
+# 里面是一些设置
+```
+
+### 模式选择
+
+现在我们支持多种方式访问 OpenAI 服务器， 你可以在配置文件中选择所使用的模式。
+
+```properties
+[openai]
+# OpenAI 相关设置
+
+# 第 N 个 OpenAI 账号的登录信息
+[[openai.accounts]]
+# 前面别的东西
+
+# 模式选择
+mode = "browser"
+
+# 后面别的东西
+```
+
+支持的模式有：
+- browser - 浏览器登录。该模式会在你的电脑上启动一个 Chrome 浏览器来登录并验证 OpenAI
+- proxy - 第三方代理。该模式将你的账号信息发送到第三方服务器进行认证，不需要浏览器。  
+
+#### 邮箱密码登录
+
+你只需要填写 OpenAI 的邮箱和密码即可。  
+
 ```properties
 # 前面别的东西
 [openai]
@@ -514,9 +360,15 @@
 # 后面别的东西
 ```
 
-### 使用正向代理
-
-如果你的网络访问 OpenAI 出现一直弹浏览器的问题，或者你的 IP 被封锁了，可以通过配置代理的方式来连接到 OpenAI。支持使用正向代理方式访问 OpenAI，你需要一个 HTTTP/HTTPS 代理服务器：
+### session_token 登录
+
+对于通过 Google 登录或者微软登录的同学，可以使用 session_token 方式进行登录。  
+
+使用这种方式登录时不需要填写邮箱和密码。  
+
+需要注意的是，session_token 过期比较频繁，过期后需要重新设置。  
+
+session_token 的获取方式可参考：[请问怎么获取 session_token](https://github.com/lss233/chatgpt-mirai-qq-bot/issues/96)  
 
 ```properties
 # 前面别的东西
@@ -526,27 +378,26 @@
 # 第 N 个 OpenAI 账号的登录信息
 [[openai.accounts]]
 
-# 请注意，由于现在 OpenAI 封锁严格，你需要一个
-# 尽量使用独立的代理服务器，不要使用和其他人共用 IP 的代理
-# 否则会出现无限弹出浏览器的问题  
-
-proxy="http://127.0.0.1:1080"
-
-# 后面别的东西
-=======
-```
-
-### OpenAI 登录
-
-目前我们支持邮箱密码登录和 session_token 登录两种方式。  
-
-#### 邮箱密码登录
-
-你只需要填写 OpenAI 的邮箱和密码即可。  
+session_token = "一串 ey 开头的东西"
+```
+
+
+**登录不了？使用第三方代理模式！**
+
+如果你所在的地区无法使用 OpenAI，或者出现了登录过程卡死的情况，
+  
+可以尝试设置 `mode="proxy"` 配置项。  
+
+开启后，你的账户密码将发送至一个第三方的代理服务器进行验证。  
 
 ```properties
 # 前面别的东西
 [openai]
+# OpenAI 相关设置
+
+# 第 N 个 OpenAI 账号的登录信息
+[[openai.accounts]]
+mode = "proxy"
 # 你的 OpenAI 邮箱
 email = "xxxx" 
 # 你的 OpenAI 密码
@@ -554,57 +405,17 @@
 # 后面别的东西
 ```
 
-**登录不了？**
-
-如果你所在的地区无法使用 OpenAI，可以尝试开启 `insecure_auth` 配置项。  
-
-开启后，你的账户密码将发送至一个第三方的代理服务器进行验证。  
+### 使用正向代理
+
+如果你的网络访问 OpenAI 出现一直弹浏览器的问题，或者你的 IP 被封锁了，可以通过配置代理的方式来连接到 OpenAI。支持使用正向代理方式访问 OpenAI，你需要一个 HTTTP/HTTPS 代理服务器：
 
 ```properties
 # 前面别的东西
 [openai]
-# 你的 OpenAI 邮箱
-email = "xxxx" 
-# 你的 OpenAI 密码
-password = "xxx"
-
-# 通过第三方代理服务器验证
-insecure_auth = true
-```
-
-### session_token 验证
-
-对于通过 Google 登录或者微软登录的同学，可以使用 session_token 方式进行登录。  
-
-使用这种方式登录时不需要填写邮箱和密码。  
-
-需要注意的是，session_token 过期比较频繁，过期后需要重新设置。  
-
-session_token 的获取方式可参考：[请问怎么获取 session_token](https://github.com/lss233/chatgpt-mirai-qq-bot/issues/96)  
-
-```properties
-# 前面别的东西
-[openai]
-
-session_token = "一串 ey 开头的东西"
->>>>>>> fac2a7f3
-```
-### 使用第三方代理模式的注意事项
-
-<<<<<<< HEAD
-根据 https://github.com/acheong08/ChatGPT/issues/639， 如果你在使用第三方代理模式时出现了 ```KeyError: 'accessToken'``` 错误，  
-
-可以配置一个正向代理来解决此问题。  
-=======
-### 使用正向代理
-
-如果你的网络访问 OpenAI 比较慢，或者你的 IP 被封锁了，或者出现了 Unknown error 的情况，可以通过配置代理的方式来连接到 OpenAI。  
-
-支持使用正向代理方式访问 OpenAI，你需要一个 HTTTP/HTTPS 代理服务器：
-
-```properties
-[openai]
-# 前面别的东西
+# OpenAI 相关设置
+
+# 第 N 个 OpenAI 账号的登录信息
+[[openai.accounts]]
 
 # 请注意，由于现在 OpenAI 封锁严格，你需要一个
 # 尽量使用独立的代理服务器，不要使用和其他人共用 IP 的代理
@@ -613,8 +424,8 @@
 proxy="http://127.0.0.1:1080"
 
 # 后面别的东西
-```
->>>>>>> fac2a7f3
+
+```
 
 ### 加载预设
 
