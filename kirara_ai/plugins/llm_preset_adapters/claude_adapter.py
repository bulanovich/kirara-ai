--- conflicted
+++ resolved
@@ -11,10 +11,7 @@
 from kirara_ai.llm.format.response import LLMChatResponse, Message, Usage
 from kirara_ai.logger import get_logger
 from kirara_ai.media.manager import MediaManager
-<<<<<<< HEAD
-=======
 from kirara_ai.tracing.decorator import trace_llm_chat
->>>>>>> 470f0f26
 
 
 class ClaudeConfig(BaseModel):
@@ -66,14 +63,8 @@
         # 构建请求数据
         data = {
             "model": req.model,
-<<<<<<< HEAD
-            "messages": [
-                loop.run_until_complete(convert_llm_chat_message_to_claude_message(req.messages, self.media_manager))
-            ],
-=======
             "messages": 
                 loop.run_until_complete(convert_llm_chat_message_to_claude_message(req.messages, self.media_manager)),
->>>>>>> 470f0f26
             "max_tokens": req.max_tokens,
             "system": system_message,
             "temperature": req.temperature,
