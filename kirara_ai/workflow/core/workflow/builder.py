--- conflicted
+++ resolved
@@ -469,20 +469,6 @@
                 break
         return parallel_nodes
 
-<<<<<<< HEAD
-    def build(self, container: DependencyContainer) -> Workflow:
-        """构建工作流"""
-        # Add unique name for each unnamed block
-        # TODO: 需要优化，不能直接修改 blocks 列表
-        for block in self.blocks:
-            if not block.name:
-                block.name = self._generate_unique_name(block.__class__.__name__)
-            block.container = container
-
-        return Workflow(name = self.name, blocks=self.blocks, wires=self.wires,id = self.id)
-
-=======
->>>>>>> 470f0f26
     def update_position(self, name: str, position: Tuple[int, int]):
         """更新节点的位置"""
         node = self.nodes_by_name[name]
