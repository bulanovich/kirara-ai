--- conflicted
+++ resolved
@@ -21,96 +21,6 @@
 import utils.network as network
 from tinydb import TinyDB, Query
 import hashlib
-<<<<<<< HEAD
-import tempfile
-import json
-=======
-
-config = Config.load_config()
-
-
-class BotInfo(asyncio.Lock):
-    id = 0
-
-    account: OpenAIAuthBase
-
-    bot: Union[V1Chatbot, BrowserChatbot, V3Chatbot]
-
-    mode: str
-
-    queue_size: int = 0
-
-    unused_conversations_pools = {}
-
-    accessed_at = []
-    """访问时间，仅保存一小时以内的时间"""
-
-    last_rate_limited = None
-    """上一次遇到限流的时间"""
-
-    def __init__(self, bot, mode):
-        self.conversations = {}
-        self.bot = bot
-        self.mode = mode
-        super().__init__()
-
-    def update_accessed_at(self):
-        """更新最后一次请求的时间，用于流量统计"""
-        current_time = datetime.datetime.now()
-        self.accessed_at.append(current_time)
-        self.refresh_accessed_at()
-
-    def refresh_accessed_at(self):
-        # 删除栈顶过期的信息
-        current_time = datetime.datetime.now()
-        while len(self.accessed_at) > 0 and current_time - self.accessed_at[0] > datetime.timedelta(hours=1):
-            self.accessed_at.pop(0)
-
-    def update_conversation_pools(self):
-        """更新预设对话池"""
-        for key in config.presets.keywords.keys():
-            if key not in self.unused_conversations_pools:
-                self.unused_conversations_pools = []
-            preset = config.load_preset(preset)
-            self.bot.parent_id = None
-            self.bot.conversation_id = None
-            for text in preset:
-                if text.startswith('ChatGPT:'):
-                    pass
-                if text.startswith('User:'):
-                    text = text.replace('User:', '')
-                self.ask(text)
-
-    def ask(self, prompt, conversation_id=None, parent_id=None):
-        """向 ChatGPT 发送提问"""
-        if isinstance(self.bot, V3Chatbot):
-            self.bot.conversation = self.conversations.get(conversation_id, [])
-            resp = self.bot.ask(prompt)
-            self.conversations[conversation_id] = self.bot.conversation
-            return {"message": resp, "conversation_id": conversation_id, "parent_id": "Not supported"}
-        else:
-            resp = self.bot.ask(prompt=prompt, conversation_id=conversation_id, parent_id=parent_id)
-            if self.mode == 'proxy' or self.mode == 'browserless':
-                final_resp = None
-                for final_resp in resp: ...
-                self.update_accessed_at()
-                return final_resp
-            else:
-                self.update_accessed_at()
-                return resp
-
-    def __str__(self) -> str:
-        return self.bot.__str__()
-
-    async def __aenter__(self) -> None:
-        self.queue_size = self.queue_size + 1
-        return await super().__aenter__()
-
-    async def __aexit__(self, exc_type: type[BaseException], exc: BaseException, tb) -> None:
-        self.queue_size = self.queue_size - 1
-        return await super().__aexit__(exc_type, exc, tb)
->>>>>>> 86844b24
-
 
 class BotManager:
     """Bot lifecycle manager."""
