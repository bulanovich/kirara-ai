--- conflicted
+++ resolved
@@ -197,13 +197,8 @@
     logger.info("尝试从 Mirai 服务中读取机器人 QQ 的 session key……")
 
 cmd = Commander(app.broadcast)
-<<<<<<< HEAD
-@cmd.command(".设置 {type} {id} 额度为 {rate} 条/小时", {"type": Slot("type", str, ""), "id": Slot("id", str, ""), "rate": Slot("rate", int, "")})
-async def update_rate(sender: Union[Friend, Member], type: str, id: str, rate: int):
-=======
 @cmd.command(".设置 {type: str} {id: str} 额度为 {rate: int} 条/小时")
 async def update_rate(sender: Union[Friend, Member], type: str, id: str, rate: int): 
->>>>>>> 1e00c456
     if not sender.id == config.mirai.manager_qq:
         return "您没有权限执行这个操作"
     if type != "群组" or type != "好友":
@@ -212,15 +207,9 @@
         return "目标异常，仅支持设定【默认】或【指定 QQ（群）号】的额度"
     rateLimitManager.update(type, id, rate)
     return "额度更新成功！"
-<<<<<<< HEAD
-
-@cmd.command(".查看 {type} {id} 的使用情况", {"type": Slot("type", str, ""), "id": Slot("id", str, "")})
-async def show_rate(sender: Union[Friend, Member], type: str, id: str):
-=======
     
 @cmd.command(".查看 {type: str} {id: str} 的使用情况")
 async def show_rate(sender: Union[Friend, Member], type: str, id: str): 
->>>>>>> 1e00c456
     if not sender.id == config.mirai.manager_qq and not sender.id == int(id):
         return "您没有权限执行这个操作"
     if type != "群组" or type != "好友":
