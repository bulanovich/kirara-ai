from __future__ import annotations
from typing import List, Union, Literal
from pydantic import BaseModel, BaseConfig, Extra, Field
from charset_normalizer import from_bytes
from loguru import logger
import sys
import toml

class Mirai(BaseModel):
    qq: int
    """Bot 的 QQ 号"""
    api_key: str
    """mirai-api-http 的 verifyKey"""
    http_url: str = "http://localhost:8080"
    """mirai-api-http 的 http 适配器地址"""
    ws_url: str = "http://localhost:8080"
    """mirai-api-http 的 ws 适配器地址"""
class OpenAI(BaseModel):
    accounts: List[Union[OpenAIEmailAuth, OpenAISessionTokenAuth]]

<<<<<<< HEAD
class OpenAIAuthBase(BaseModel):
    mode: str = "browser"
    """使用 OpenAI 的模式，可选的值：proxy - 使用第三方代理、 browser - 使用浏览器"""
    proxy: Union[str, None] = None
    """可选的代理地址"""
    driver_exec_path: Union[str, None] = None
    """可选的 Chromedriver 路径"""
    browser_exec_path: Union[str, None] = None
    """可选的 Chrome 浏览器路径"""
    conversation: Union[str, None] = None
    """初始化对话所使用的UUID"""
    paid: bool = False
    """使用 ChatGPT Plus"""
    verbose: bool = False
    """启用详尽日志模式"""

    class Config(BaseConfig):
        extra = Extra.allow

class OpenAIEmailAuth(OpenAIAuthBase):
    email: str
    """OpenAI 注册邮箱"""
    password: str
    """OpenAI 密码"""
    isMicrosoftLogin: bool = False
    """是否通过 Microsoft 登录"""

class OpenAISessionTokenAuth(OpenAIAuthBase):
    session_token: str
    """OpenAI 的 session_token"""

=======
class OpenAIAuth(BaseModel):
    email: Union[str, None] = None
    """OpenAI 注册邮箱"""
    password: Union[str, None] = None
    """OpenAI 密码"""
    session_token: Union[str, None] = None
    """OpenAI 的 session_token，使用 Google 或者 微软登录者使用"""
    proxy: Union[str, None] = None
    """可选的本地代理服务器"""
    insecure_auth: bool = False
    """使用第三方代理登录"""
    temperature: float = 0.5
    """情感值，越高话越多""" 
    paid: bool = False
    """使用付费模型""" 
    class Config(BaseConfig):
        extra = Extra.allow

>>>>>>> fac2a7f3
class TextToImage(BaseModel):
    font_size: int = 30
    """字号"""
    width: int = 700
    """生成图片宽度"""
    font_path: str = "fonts/sarasa-mono-sc-regular.ttf"
    """字体路径"""
    offset_x: int = 50
    """横坐标"""
    offset_y: int = 50
    """纵坐标"""


class Trigger(BaseModel):
    prefix: List[str] = [""]
    """触发响应的前缀，默认不需要"""
    require_mention: Literal["at", "mention", "none"] = "at"
    """群内 [需要 @ 机器人 / 需要 @ 或以机器人名称开头 / 不需要 @] 才响应（请注意需要先 @ 机器人后接前缀）"""
    reset_command: List[str] = ["重置会话"]
    """重置会话的命令"""
    rollback_command: List[str] = ["回滚会话"]
    """回滚会话的命令"""


class Response(BaseModel):
    placeholder: str = (
        "您好！我是 Assistant，一个由 OpenAI 训练的大型语言模型。我不是真正的人，而是一个计算机程序，可以通过文本聊天来帮助您解决问题。如果您有任何问题，请随时告诉我，我将尽力回答。\n"
        "如果您需要重置我们的会话，请回复`重置会话`。"
    )
    """对空消息回复的占位符"""

    reset = "会话已重置。"
    """重置会话时发送的消息"""

    rollback_success = "已回滚至上一条对话，你刚刚发的我就忘记啦！"
    """成功回滚时发送的消息"""

    rollback_fail = "回滚失败，没有更早的记录了！"
    """回滚失败时发送的消息"""

    error_format: str = (
        "出现故障！如果这个问题持续出现，请和我说“重置会话” 来开启一段新的会话，或者发送 “回滚对话” 来回溯到上一条对话，你上一条说的我就当作没看见。"
        "\n{exc}"
    )
    """发生错误时发送的消息，请注意可以插入 {exc} 作为异常占位符"""

    quote: bool = True
    """是否回复触发的那条消息"""
    
    timeout: float = 30.0
    """发送提醒前允许的响应时间"""

    timeout_format: str = "我还在思考中，请再等一下~"
    """响应时间过长时要发送的提醒"""

    request_too_fast: str = "当前正在处理的请求太多了，请稍等一会再发吧！"
    """服务器提示 429 错误时的回复 """

<<<<<<< HEAD
    max_queue_size: int = 10
    """等待处理的消息的最大数量，如果要关闭此功能，设置为 0"""

    queue_full: str = "抱歉！我现在要回复的人有点多，暂时没有办法接收新的消息了，请过会儿再给我发吧！"
    """队列满时的提示"""

    queued_notice_size: int = 3
    """新消息加入队列会发送通知的长度最小值"""

    queued_notice: str = "消息已收到！当前我还有{queue_size}条消息要回复，请您稍等。"
    """新消息进入队列时，发送的通知。 queue_size 是当前排队的消息数"""

=======
>>>>>>> fac2a7f3
class System(BaseModel):
    accept_group_invite: bool = False
    """自动接收邀请入群请求"""

    accept_friend_request: bool = False
    """自动接收好友请求"""

class Preset(BaseModel):
    command: str = r"加载预设 (\w+)"
    keywords: dict[str, str] = dict()
    loaded_successful: str = "预设加载成功！"

class Config(BaseModel):
    mirai: Mirai
<<<<<<< HEAD
    openai: Union[OpenAI, OpenAIEmailAuth, OpenAISessionTokenAuth]
=======
    openai: OpenAIAuth
>>>>>>> fac2a7f3
    text_to_image: TextToImage = TextToImage()
    trigger: Trigger = Trigger()
    response: Response = Response()
    system: System = System()
    presets: Preset = Preset()

    def load_preset(self, keyword):
        try:
            with open(self.presets.keywords[keyword], "rb") as f:
                guessed_str = from_bytes(f.read()).best()
                if not guessed_str:
                    raise ValueError("无法识别预设的 JSON 格式，请检查编码！")
                
                return str(guessed_str).replace('\r', '').strip().split('\n\n')
        except KeyError as e:
            raise ValueError("预设不存在！")
        except FileNotFoundError as e:
            raise ValueError("预设文件不存在！")
        except Exception as e:
            logger.exception(e)
            logger.error("配置文件有误，请重新修改！")

    OpenAI.update_forward_refs()
    @staticmethod
    def __load_json_config() -> Config:
        try:
            import json
            with open("config.json", "rb") as f:
                guessed_str = from_bytes(f.read()).best()
                if not guessed_str:
                    raise ValueError("无法识别 JSON 格式！")
                return Config.parse_obj(json.loads(str(guessed_str)))
        except Exception as e:
            logger.exception(e)
            logger.error("配置文件有误，请重新修改！")
            exit(-1)


    @staticmethod
    def load_config() -> Config:
        try:
            import os
            if not (os.path.exists('config.cfg') and os.path.getsize('config.cfg') > 0) and os.path.exists('config.json'):
                logger.info("正在转换旧版配置文件……")
                Config.save_config(Config.__load_json_config())
                logger.warning("提示：配置文件已经修改为 config.cfg，原来的 config.json 将被重命名为 config.json.old。")
                try:
                    os.rename('config.json', 'config.json.old')
                except Exception as e:
                    logger.error(e)
                    logger.error("无法重命名配置文件，请自行处理。")
            with open("config.cfg", "rb") as f:
                guessed_str = from_bytes(f.read()).best()
                if not guessed_str:
                    raise ValueError("无法识别配置文件，请检查是否输入有误！")
                return Config.parse_obj(toml.loads(str(guessed_str)))
        except Exception as e:
            logger.exception(e)
            logger.error("配置文件有误，请重新修改！")
            exit(-1)

    @staticmethod
    def save_config(config: Config) -> Config:
        try:
            with open("config.cfg", "wb") as f:
                parsed_str = toml.dumps(config.dict()).encode(sys.getdefaultencoding())
                f.write(parsed_str)
        except Exception as e:
                logger.exception(e)
                logger.warning("配置保存失败。")<|MERGE_RESOLUTION|>--- conflicted
+++ resolved
@@ -18,7 +18,6 @@
 class OpenAI(BaseModel):
     accounts: List[Union[OpenAIEmailAuth, OpenAISessionTokenAuth]]
 
-<<<<<<< HEAD
 class OpenAIAuthBase(BaseModel):
     mode: str = "browser"
     """使用 OpenAI 的模式，可选的值：proxy - 使用第三方代理、 browser - 使用浏览器"""
@@ -50,26 +49,6 @@
     session_token: str
     """OpenAI 的 session_token"""
 
-=======
-class OpenAIAuth(BaseModel):
-    email: Union[str, None] = None
-    """OpenAI 注册邮箱"""
-    password: Union[str, None] = None
-    """OpenAI 密码"""
-    session_token: Union[str, None] = None
-    """OpenAI 的 session_token，使用 Google 或者 微软登录者使用"""
-    proxy: Union[str, None] = None
-    """可选的本地代理服务器"""
-    insecure_auth: bool = False
-    """使用第三方代理登录"""
-    temperature: float = 0.5
-    """情感值，越高话越多""" 
-    paid: bool = False
-    """使用付费模型""" 
-    class Config(BaseConfig):
-        extra = Extra.allow
-
->>>>>>> fac2a7f3
 class TextToImage(BaseModel):
     font_size: int = 30
     """字号"""
@@ -128,7 +107,6 @@
     request_too_fast: str = "当前正在处理的请求太多了，请稍等一会再发吧！"
     """服务器提示 429 错误时的回复 """
 
-<<<<<<< HEAD
     max_queue_size: int = 10
     """等待处理的消息的最大数量，如果要关闭此功能，设置为 0"""
 
@@ -141,8 +119,6 @@
     queued_notice: str = "消息已收到！当前我还有{queue_size}条消息要回复，请您稍等。"
     """新消息进入队列时，发送的通知。 queue_size 是当前排队的消息数"""
 
-=======
->>>>>>> fac2a7f3
 class System(BaseModel):
     accept_group_invite: bool = False
     """自动接收邀请入群请求"""
@@ -157,11 +133,7 @@
 
 class Config(BaseModel):
     mirai: Mirai
-<<<<<<< HEAD
     openai: Union[OpenAI, OpenAIEmailAuth, OpenAISessionTokenAuth]
-=======
-    openai: OpenAIAuth
->>>>>>> fac2a7f3
     text_to_image: TextToImage = TextToImage()
     trigger: Trigger = Trigger()
     response: Response = Response()
