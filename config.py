from __future__ import annotations
from typing import List, Union, Literal
from pydantic import BaseModel, BaseConfig, Extra, Field
from charset_normalizer import from_bytes
from loguru import logger
import sys
import toml

class Mirai(BaseModel):
    qq: int
    """Bot 的 QQ 号"""
    api_key: str
    """mirai-api-http 的 verifyKey"""
    http_url: str = "http://localhost:8080"
    """mirai-api-http 的 http 适配器地址"""
    ws_url: str = "http://localhost:8080"
    """mirai-api-http 的 ws 适配器地址"""
class OpenAI(BaseModel):
    accounts: List[Union[OpenAIEmailAuth, OpenAISessionTokenAuth]]

class OpenAIAuthBase(BaseModel):
    mode: str = "browser"
    """使用 OpenAI 的模式，可选的值：proxy - 使用第三方代理、 browser - 使用浏览器"""
    proxy: Union[str, None] = None
    """可选的代理地址"""
    driver_exec_path: Union[str, None] = None
    """可选的 Chromedriver 路径"""
    browser_exec_path: Union[str, None] = None
    """可选的 Chrome 浏览器路径"""
    conversation: Union[str, None] = None
    """初始化对话所使用的UUID"""
    paid: bool = False
    """使用 ChatGPT Plus"""
    verbose: bool = False
    """启用详尽日志模式"""

    class Config(BaseConfig):
        extra = Extra.allow

class OpenAIEmailAuth(OpenAIAuthBase):
    email: str
    """OpenAI 注册邮箱"""
    password: str
    """OpenAI 密码"""
    isMicrosoftLogin: bool = False
    """是否通过 Microsoft 登录"""

class OpenAISessionTokenAuth(OpenAIAuthBase):
    session_token: str
    """OpenAI 的 session_token"""

class OpenAIAPIKey(OpenAIAuthBase):
    api_key: str
    """OpenAI 的 api_key"""

class TextToImage(BaseModel):
    font_size: int = 30
    """字号"""
    width: int = 700
    """生成图片宽度"""
    font_path: str = "fonts/sarasa-mono-sc-regular.ttf"
    """字体路径"""
    offset_x: int = 50
    """横坐标"""
    offset_y: int = 50
    """纵坐标"""


class Trigger(BaseModel):
    prefix: List[str] = [""]
    """触发响应的前缀，默认不需要"""
    require_mention: Literal["at", "mention", "none"] = "at"
    """群内 [需要 @ 机器人 / 需要 @ 或以机器人名称开头 / 不需要 @] 才响应（请注意需要先 @ 机器人后接前缀）"""
    reset_command: List[str] = ["重置会话"]
    """重置会话的命令"""
    rollback_command: List[str] = ["回滚会话"]
    """回滚会话的命令"""


class Response(BaseModel):
    placeholder: str = (
        "您好！我是 Assistant，一个由 OpenAI 训练的大型语言模型。我不是真正的人，而是一个计算机程序，可以通过文本聊天来帮助您解决问题。如果您有任何问题，请随时告诉我，我将尽力回答。\n"
        "如果您需要重置我们的会话，请回复`重置会话`。"
    )
    """对空消息回复的占位符"""

    reset = "会话已重置。"
    """重置会话时发送的消息"""

    rollback_success = "已回滚至上一条对话，你刚刚发的我就忘记啦！"
    """成功回滚时发送的消息"""

    rollback_fail = "回滚失败，没有更早的记录了！"
    """回滚失败时发送的消息"""

    error_format: str = (
        "出现故障！如果这个问题持续出现，请和我说“重置会话” 来开启一段新的会话，或者发送 “回滚对话” 来回溯到上一条对话，你上一条说的我就当作没看见。"
        "\n{exc}"
    )
    """发生错误时发送的消息，请注意可以插入 {exc} 作为异常占位符"""

    quote: bool = True
    """是否回复触发的那条消息"""
    
    timeout: float = 30.0
    """发送提醒前允许的响应时间"""

    timeout_format: str = "我还在思考中，请再等一下~"
    """响应时间过长时要发送的提醒"""

    request_too_fast: str = "当前正在处理的请求太多了，请稍等一会再发吧！"
    """服务器提示 429 错误时的回复 """

    max_queue_size: int = 10
    """等待处理的消息的最大数量，如果要关闭此功能，设置为 0"""

    queue_full: str = "抱歉！我现在要回复的人有点多，暂时没有办法接收新的消息了，请过会儿再给我发吧！"
    """队列满时的提示"""

    queued_notice_size: int = 3
    """新消息加入队列会发送通知的长度最小值"""

    queued_notice: str = "消息已收到！当前我还有{queue_size}条消息要回复，请您稍等。"
    """新消息进入队列时，发送的通知。 queue_size 是当前排队的消息数"""

class System(BaseModel):
    accept_group_invite: bool = False
    """自动接收邀请入群请求"""

    accept_friend_request: bool = False
    """自动接收好友请求"""

class Preset(BaseModel):
    command: str = r"加载预设 (\w+)"
    keywords: dict[str, str] = dict()
    loaded_successful: str = "预设加载成功！"

class Config(BaseModel):
    mirai: Mirai
    openai: Union[OpenAI, OpenAIEmailAuth, OpenAISessionTokenAuth]
    text_to_image: TextToImage = TextToImage()
    trigger: Trigger = Trigger()
    response: Response = Response()
    system: System = System()
    presets: Preset = Preset()

    def load_preset(self, keyword):
        try:
            with open(self.presets.keywords[keyword], "rb") as f:
                guessed_str = from_bytes(f.read()).best()
                if not guessed_str:
                    raise ValueError("无法识别预设的 JSON 格式，请检查编码！")
                
<<<<<<< HEAD
                return str(guessed_str).replace('<|im_end|>', '').replace('\r', '').split('\n\n')
=======
                return str(guessed_str).replace('\r', '').strip().split('\n\n')
>>>>>>> 6b2a59c6
        except KeyError as e:
            raise ValueError("预设不存在！")
        except FileNotFoundError as e:
            raise ValueError("预设文件不存在！")
        except Exception as e:
            logger.exception(e)
            logger.error("配置文件有误，请重新修改！")

    OpenAI.update_forward_refs()
    @staticmethod
    def __load_json_config() -> Config:
        try:
            import json
            with open("config.json", "rb") as f:
                guessed_str = from_bytes(f.read()).best()
                if not guessed_str:
                    raise ValueError("无法识别 JSON 格式！")
                return Config.parse_obj(json.loads(str(guessed_str)))
        except Exception as e:
            logger.exception(e)
            logger.error("配置文件有误，请重新修改！")
            exit(-1)


    @staticmethod
    def load_config() -> Config:
        try:
            import os
            if not (os.path.exists('config.cfg') and os.path.getsize('config.cfg') > 0) and os.path.exists('config.json'):
                logger.info("正在转换旧版配置文件……")
                Config.save_config(Config.__load_json_config())
                logger.warning("提示：配置文件已经修改为 config.cfg，原来的 config.json 将被重命名为 config.json.old。")
                try:
                    os.rename('config.json', 'config.json.old')
                except Exception as e:
                    logger.error(e)
                    logger.error("无法重命名配置文件，请自行处理。")
            with open("config.cfg", "rb") as f:
                guessed_str = from_bytes(f.read()).best()
                if not guessed_str:
                    raise ValueError("无法识别配置文件，请检查是否输入有误！")
                return Config.parse_obj(toml.loads(str(guessed_str)))
        except Exception as e:
            logger.exception(e)
            logger.error("配置文件有误，请重新修改！")
            exit(-1)

    @staticmethod
    def save_config(config: Config) -> Config:
        try:
            with open("config.cfg", "wb") as f:
                parsed_str = toml.dumps(config.dict()).encode(sys.getdefaultencoding())
                f.write(parsed_str)
        except Exception as e:
                logger.exception(e)
                logger.warning("配置保存失败。")<|MERGE_RESOLUTION|>--- conflicted
+++ resolved
@@ -151,11 +151,7 @@
                 if not guessed_str:
                     raise ValueError("无法识别预设的 JSON 格式，请检查编码！")
                 
-<<<<<<< HEAD
                 return str(guessed_str).replace('<|im_end|>', '').replace('\r', '').split('\n\n')
-=======
-                return str(guessed_str).replace('\r', '').strip().split('\n\n')
->>>>>>> 6b2a59c6
         except KeyError as e:
             raise ValueError("预设不存在！")
         except FileNotFoundError as e:
