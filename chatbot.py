--- conflicted
+++ resolved
@@ -1,7 +1,4 @@
-<<<<<<< HEAD
-=======
 from revChatGPT.V2 import Chatbot, Message, Conversation
->>>>>>> fac2a7f3
 from graia.ariadne.app import Ariadne
 from graia.ariadne.model import Friend, Group
 from graia.ariadne.message import Source
@@ -12,46 +9,20 @@
 import asyncio
 import uuid
 from time import sleep
-<<<<<<< HEAD
 from selenium.common.exceptions import TimeoutException
 from manager import BotManager, BotInfo
-=======
 import json
->>>>>>> fac2a7f3
 
 config = Config.load_config()
 botManager = BotManager(config.openai.accounts)
 
-<<<<<<< HEAD
+os.environ.setdefault('TEMPERATURE', str(config.openai.temperature))
+
 def setup():
     botManager.login()
 
-
 class ChatSession:
     chatbot: BotInfo = None
-    def __init__(self):
-=======
-os.environ.setdefault('TEMPERATURE', str(config.openai.temperature))
-
-bot = None
-
-def setup():
-    global bot
-    try:
-        if not (config.openai.email and config.openai.password) and not config.openai.session_token:
-            logger.error("配置文件出错！请配置 OpenAI 的邮箱、密码，或者 session_token。")
-            exit(-1)
-        bot = Chatbot(email=config.openai.email, password=config.openai.password, proxy=config.openai.proxy, insecure=config.openai.insecure_auth, session_token=config.openai.session_token, paid=config.openai.paid)
-    except KeyError as e:
-        if str(e) == 'accessToken':
-            logger.error("无法获取 accessToken，请检查 session_token 是否过期")
-        raise e
-
-    try:
-        logger.debug("Session token: " + bot.session_token)
-    except:
-        pass
-class ChatSession:
     chat_history: list[str]
     conversation_id: str
     preset: str
@@ -69,7 +40,6 @@
                 raise ValueError("预设不存在，请检查你的输入是否有问题！")
         self.preset = keyword
         
->>>>>>> fac2a7f3
         self.reset_conversation()
 
         last_message = self.get_last_message()
@@ -78,34 +48,25 @@
         else:
             return last_message
     def get_last_message(self):
-        if len(bot.conversations.conversations[self.conversation_id].messages) == 0:
+        if len(self.chatbot.bot.conversations.conversations[self.conversation_id].messages) == 0:
             return None
-        return bot.conversations.conversations[self.conversation_id].messages[-1].text
+        return self.chatbot.bot.conversations.conversations[self.conversation_id].messages[-1].text
     def reset_conversation(self):
-<<<<<<< HEAD
-        self.conversation_id = None
-        self.parent_id = str(uuid.uuid4())
-        self.prev_conversation_id = []
-        self.prev_parent_id = []
         self.chatbot = botManager.pick()
-
-    def rollback_conversation(self) -> bool:
-        if len(self.prev_parent_id) <= 0:
-=======
-        bot.conversations.conversations[self.conversation_id] = Conversation()
+        self.chatbot.conversations.conversations[self.conversation_id] = Conversation()
         if not self.preset == 'default':
             preset_conversations = config.load_preset(self.preset)
             self.base_prompt = preset_conversations[0]
             for message in preset_conversations[1:]:
                 user, txt = message.split(':', maxsplit=2)
-                bot.conversations.add_message(Message(txt, user), self.conversation_id)
+                self.chatbot.conversations.add_message(Message(txt, user), self.conversation_id)
         else:
             self.base_prompt = '你是 ChatGPT，一个大型语言模型。请以对话方式回复。\n\n\n'
+        
     def rollback_conversation(self) -> bool:
-        if not self.conversation_id in bot.conversations.conversations:
->>>>>>> fac2a7f3
+        if not self.conversation_id in self.chatbot.conversations.conversations:
             return False
-        bot.conversations.rollback(self.conversation_id, num = 2)
+        self.chatbot.conversations.rollback(self.conversation_id, num = 2)
         
         last_message = self.get_last_message()
         if last_message is None:
@@ -114,88 +75,10 @@
         return last_message
 
     async def get_chat_response(self, message) -> str:
-<<<<<<< HEAD
-        self.prev_conversation_id.append(self.conversation_id)
-        self.prev_parent_id.append(self.parent_id)
-
-        async with self.chatbot as bot:
-            bot.conversation_id = self.conversation_id
-            bot.parent_id = self.parent_id
-
-            loop = asyncio.get_event_loop()
-            resp = await loop.run_in_executor(None, bot.ask, message)
-
-            if config.openai.mode == 'proxy':
-                final_resp = None
-                for item in resp:
-                    final_resp = item
-                self.conversation_id = final_resp["conversation_id"]
-                self.parent_id = final_resp["parent_id"]
-                return final_resp["message"]
-            else:
-                self.conversation_id = resp["conversation_id"]
-                self.parent_id = resp["parent_id"]
-                return resp["message"]
-
-__sessions = {}
-
-
-def get_chat_session(id: str) -> Tuple[ChatSession, bool]:
-    is_new_session = False
-    if id not in __sessions:
-        __sessions[id] = ChatSession()
-        is_new_session = True
-
-    return __sessions[id], is_new_session
-
-"""有些时候需要自动做出一些初始化行为，比如导入一些预设的人设，与此同时还可能要向目标用户发送类似于 '进度条' 的东西"""
-async def initial_process(session: ChatSession):
-    logger.debug("初始化处理中...")
-    """
-    例子：
-    event = await session.app.send_message(session.target, '加载人设中...')
-    resp = await session.get_chat_response('你是一只猫娘你是一只猫娘你是一只猫娘')
-    event = await session.app.send_message(session.target, '加载人设中(1/3)')
-    resp = await session.get_chat_response('你是一只猫娘你是一只猫娘你是一只猫娘')
-    event = await session.app.send_message(session.target, '加载人设中(2/3)')
-    resp = await session.get_chat_response('你是一只猫娘你是一只猫娘你是一只猫娘')
-    event = await session.app.send_message(session.target, '加载人设完毕')
-    """
-
-    """
-    也许可以换成conv_id式初始化？无论如何先在这里留一个函数大概不会有错...
-    """
-
-    """
-    conv_id = 'c56325ed-2ce6-443a-b66d-852afc12bc7d'
-    pare_id = 'c18dd20-c42c-4145-8e86-9ac8efdf4f57'
-    session.jump_to_conversation(conv_id, pare_id)
-    """
-
-"""有些时候还会希望用一些关键词来导入一些预设，与此同时还可能要向目标用户发送类似于 '进度条' 的东西"""
-async def keyword_presets_process(session: ChatSession, message: str) -> Union[str, None]:
-    """
-    例子：
-    keyword = message.strip()
-    if keyword == '某个字符':
-        event = await session.app.send_message(session.target, '猫娘加载中...')
-        resp = await session.get_chat_response('你是一只猫娘你是一只猫娘你是一只猫娘')
-        return '猫娘加载完毕'
-    elif keyword == '某个字符2':
-        event = await session.app.send_message(session.target, '猫娘加载中...')
-        resp = await session.get_chat_response('你是一只猫娘你是一只猫娘你是一只猫娘')
-        return '猫娘加载完毕'
-    """
-
-    """
-    也许可以换成conv_id式初始化？无论如何先在这里留一个函数大概不会有错...
-    """    
-    return None
-=======
         async with self.lock:
             os.environ.setdefault('BASE_PROMPT', self.base_prompt)
             result = ''
-            async for data in bot.ask(prompt=message, conversation_id=self.conversation_id):
+            async for data in self.chatbot.ask(prompt=message, conversation_id=self.conversation_id):
                 result = result + data["choices"][0]["text"].replace("<|im_end|>", "")
             return result
 
@@ -204,5 +87,4 @@
 def get_chat_session(id: str) -> ChatSession:
     if id not in __sessions:
         __sessions[id] = ChatSession(id)
-    return __sessions[id]
->>>>>>> fac2a7f3
+    return __sessions[id]