import asyncio
from collections import defaultdict
from concurrent.futures import ThreadPoolExecutor, as_completed
import functools
from typing import Dict, Any, List

from framework.logger import get_logger
from framework.workflow.core.block import Block, ConditionBlock, LoopBlock
from framework.workflow.core.workflow import Workflow


class WorkflowExecutor:
    def __init__(self, workflow: Workflow):
        """
        初始化 WorkflowExecutor 实例。

        :param workflow: 要执行的工作流对象
        """
        self.logger = get_logger("WorkflowExecutor")
        self.workflow = workflow
        self.results = defaultdict(dict)
        self.variables = {}  # 存储工作流变量
        self.logger.info(f"Initializing WorkflowExecutor for workflow '{workflow.name}'")
        # self.logger.debug(f"Workflow has {len(workflow.blocks)} blocks and {len(workflow.wires)} wires")
        self._build_execution_graph()

    def _build_execution_graph(self):
        """构建执行图，包含并行和条件逻辑"""
        self.execution_graph = defaultdict(list)
        # self.logger.debug("Building execution graph...")

        for wire in self.workflow.wires:
            # self.logger.debug(f"Processing wire: {wire.source_block.name}.{wire.source_output} -> "
            #                  f"{wire.target_block.name}.{wire.target_input}")

            # 验证连线的数据类型是否匹配
            source_output = wire.source_block.outputs[wire.source_output]
            target_input = wire.target_block.inputs[wire.target_input]
            if not target_input.data_type == source_output.data_type:
                error_msg = (f"Type mismatch in wire: {wire.source_block.name}.{wire.source_output} "
                            f"({source_output.data_type}) -> {wire.target_block.name}.{wire.target_input} "
                            f"({target_input.data_type})")
                self.logger.error(error_msg)
                raise TypeError(error_msg)
            # 将目标块添加到源块的执行图中
            self.execution_graph[wire.source_block].append(wire.target_block)
            # self.logger.debug(f"Added edge: {wire.source_block.name} -> {wire.target_block.name}")

    async def run(self) -> Dict[str, Any]:
        """
        执行工作流，返回每个块的执行结果。

        :return: 包含每个块执行结果的字典，键为块名，值为块的输出
        """
        self.logger.info("Starting workflow execution")
        loop = asyncio.get_event_loop()
        with ThreadPoolExecutor() as executor:
            # 从入口节点开始执行
            entry_blocks = [block for block in self.workflow.blocks if not block.inputs]
            # self.logger.debug(f"Identified entry blocks: {[b.name for b in entry_blocks]}")
            await self._execute_nodes(entry_blocks, executor, loop)

        self.logger.info("Workflow execution completed")
        return self.results

    async def _execute_nodes(self, blocks: List[Block], executor, loop):
        """执行一组节点"""
        # self.logger.debug(f"Executing node group: {[b.name for b in blocks]}")

        for block in blocks:
            # self.logger.debug(f"Processing block: {block.name} ({type(block).__name__})")
            if isinstance(block, ConditionBlock):
                await self._execute_conditional_branch(block, executor, loop)
            elif isinstance(block, LoopBlock):
                await self._execute_loop(block, executor, loop)
            else:
                await self._execute_normal_block(block, executor, loop)

    async def _execute_conditional_branch(self, block: ConditionBlock, executor, loop):
        """执行条件分支"""
        self.logger.info(f"Executing ConditionBlock: {block.name}")
        inputs = self._gather_inputs(block)
        # self.logger.debug(f"ConditionBlock inputs: {list(inputs.keys())}")

        result = await loop.run_in_executor(executor, block.execute, **inputs)
        self.results[block.name] = result
        self.logger.info(f"ConditionBlock {block.name} evaluation result: {result['condition_result']}")

        next_blocks = self.execution_graph[block]
        if result["condition_result"]:
            # self.logger.debug(f"Taking THEN branch: {next_blocks[0].name}")
            await self._execute_nodes([next_blocks[0]], executor, loop)
        elif len(next_blocks) > 1:
            # self.logger.debug(f"Taking ELSE branch: {next_blocks[1].name}")
            await self._execute_nodes([next_blocks[1]], executor, loop)
        else:
            # self.logger.debug("No ELSE branch available")
            pass

    async def _execute_loop(self, block: LoopBlock, executor, loop):
        """执行循环"""
        self.logger.info(f"Starting LoopBlock: {block.name}")
        iteration = 0

        while True:
            iteration += 1
            # self.logger.debug(f"LoopBlock {block.name} iteration #{iteration}")
            inputs = self._gather_inputs(block)
            # self.logger.debug(f"LoopBlock inputs: {list(inputs.keys())}")

            result = await loop.run_in_executor(executor, block.execute, **inputs)
            self.results[block.name] = result
            self.logger.info(f"LoopBlock {block.name} continuation check: {result['should_continue']}")

            if not result["should_continue"]:
                self.logger.info(f"Exiting LoopBlock {block.name} after {iteration} iterations")
                break

            # self.logger.debug(f"Executing loop body: {self.execution_graph[block][0].name}")
            loop_body = self.execution_graph[block][0]
            await self._execute_nodes([loop_body], executor, loop)

    async def _execute_normal_block(self, block: Block, executor, loop):
        """执行普通块"""
        # self.logger.debug(f"Evaluating Block: {block.name}")
        futures = []

        if self._can_execute(block):
            inputs = self._gather_inputs(block)
            self.logger.info(f"Executing Block: {block.name}")
            # self.logger.debug(f"Input parameters: {list(inputs.keys())}")

            future = loop.run_in_executor(
                executor,
                functools.partial(block.execute, **inputs)
            )
            futures.append((future, block))
        else:
            # self.logger.debug(f"Block {block.name} dependencies not met, skipping execution")
            return

        # 等待所有并行任务完成
        for future, block in futures:
            try:
                result = await future
                self.results[block.name] = result
                self.logger.info(f"Block {block.name} executed successfully")
                if result:
                    # self.logger.debug(f"Execution result keys: {list(result.keys())}")
                    pass
                next_blocks = self.execution_graph[block]
                if next_blocks:
                    # self.logger.debug(f"Propagating to next blocks: {[b.name for b in next_blocks]}")
                    await self._execute_nodes(next_blocks, executor, loop)
                else:
                    # self.logger.debug(f"Block {block.name} is terminal node")
                    pass
            except Exception as e:
                self.logger.error(f"Block {block.name} execution failed: {str(e)}", exc_info=True)
                raise RuntimeError(f"Block {block.name} execution failed: {e}")

    def _can_execute(self, block: Block) -> bool:
        """检查节点是否可以执行"""
        # self.logger.debug(f"Checking execution readiness for Block: {block.name}")

        # 如果块已经执行过，直接返回False
        if block.name in self.results:
            # self.logger.debug(f"Block {block.name} has already been executed")
            return False

        # 获取所有直接前置blocks
        predecessor_blocks = set()
        for wire in self.workflow.wires:
            if wire.target_block == block:
                predecessor_blocks.add(wire.source_block)

        # 确保所有前置blocks都已执行完成
        for pred_block in predecessor_blocks:
            if pred_block.name not in self.results:
                # self.logger.debug(f"Predecessor block {pred_block.name} not yet executed")
                return False

        # 验证所有输入是否都能从正确的前置block获取
        for input_name in block.inputs:
            input_satisfied = False
            for wire in self.workflow.wires:
                if (wire.target_block == block and
                    wire.target_input == input_name and
                    wire.source_block.name in self.results):
                    input_satisfied = True
                    break

            if not input_satisfied:
                # self.logger.debug(f"Input {input_name} not satisfied")
                return False

        # self.logger.debug("All inputs satisfied")
        return True

    def _gather_inputs(self, block: Block) -> Dict[str, Any]:
        """收集节点的输入数据"""
        # self.logger.debug(f"Gathering inputs for Block: {block.name}")
        inputs = {}

        # 创建输入名称到wire的映射
        input_wire_map = {}
        for wire in self.workflow.wires:
            if wire.target_block == block:
                input_wire_map[wire.target_input] = wire

        # 根据wire的连接关系收集输入
        for input_name in block.inputs:
            if input_name in input_wire_map:
                wire = input_wire_map[input_name]
                if wire.source_block.name in self.results:
                    inputs[input_name] = self.results[wire.source_block.name][wire.source_output]
<<<<<<< HEAD
                    # self.logger.debug(f"Resolved input {input_name} from {wire.source_block.name}.{wire.source_output}")
                else:
                    raise RuntimeError(f"Source block {wire.source_block.name} not executed for input {input_name}")
            else:
                raise RuntimeError(f"Missing wire connection for required input {input_name} in block {block.name}")

        return inputs
=======
                    # self.logger.debug(f"Resolved input {input_name} from {wire.source_block.name}")
                    break
        
        # self.logger.debug(f"Collected {len(inputs)} inputs")
        return inputs

    def set_variable(self, name: str, value: Any) -> None:
        """
        设置工作流变量
        
        :param name: 变量名
        :param value: 变量值
        """
        self.variables[name] = value
        
    def get_variable(self, name: str, default: Any = None) -> Any:
        """
        获取工作流变量
        
        :param name: 变量名
        :param default: 默认值，如果变量不存在则返回此值
        :return: 变量值
        """
        return self.variables.get(name, default)
>>>>>>> bf5c8f3c
<|MERGE_RESOLUTION|>--- conflicted
+++ resolved
@@ -13,7 +13,7 @@
     def __init__(self, workflow: Workflow):
         """
         初始化 WorkflowExecutor 实例。
-
+        
         :param workflow: 要执行的工作流对象
         """
         self.logger = get_logger("WorkflowExecutor")
@@ -28,11 +28,11 @@
         """构建执行图，包含并行和条件逻辑"""
         self.execution_graph = defaultdict(list)
         # self.logger.debug("Building execution graph...")
-
+        
         for wire in self.workflow.wires:
             # self.logger.debug(f"Processing wire: {wire.source_block.name}.{wire.source_output} -> "
             #                  f"{wire.target_block.name}.{wire.target_input}")
-
+            
             # 验证连线的数据类型是否匹配
             source_output = wire.source_block.outputs[wire.source_output]
             target_input = wire.target_block.inputs[wire.target_input]
@@ -59,14 +59,14 @@
             entry_blocks = [block for block in self.workflow.blocks if not block.inputs]
             # self.logger.debug(f"Identified entry blocks: {[b.name for b in entry_blocks]}")
             await self._execute_nodes(entry_blocks, executor, loop)
-
+        
         self.logger.info("Workflow execution completed")
         return self.results
 
     async def _execute_nodes(self, blocks: List[Block], executor, loop):
         """执行一组节点"""
         # self.logger.debug(f"Executing node group: {[b.name for b in blocks]}")
-
+        
         for block in blocks:
             # self.logger.debug(f"Processing block: {block.name} ({type(block).__name__})")
             if isinstance(block, ConditionBlock):
@@ -81,7 +81,7 @@
         self.logger.info(f"Executing ConditionBlock: {block.name}")
         inputs = self._gather_inputs(block)
         # self.logger.debug(f"ConditionBlock inputs: {list(inputs.keys())}")
-
+        
         result = await loop.run_in_executor(executor, block.execute, **inputs)
         self.results[block.name] = result
         self.logger.info(f"ConditionBlock {block.name} evaluation result: {result['condition_result']}")
@@ -101,13 +101,13 @@
         """执行循环"""
         self.logger.info(f"Starting LoopBlock: {block.name}")
         iteration = 0
-
+        
         while True:
             iteration += 1
             # self.logger.debug(f"LoopBlock {block.name} iteration #{iteration}")
             inputs = self._gather_inputs(block)
             # self.logger.debug(f"LoopBlock inputs: {list(inputs.keys())}")
-
+            
             result = await loop.run_in_executor(executor, block.execute, **inputs)
             self.results[block.name] = result
             self.logger.info(f"LoopBlock {block.name} continuation check: {result['should_continue']}")
@@ -124,12 +124,12 @@
         """执行普通块"""
         # self.logger.debug(f"Evaluating Block: {block.name}")
         futures = []
-
+        
         if self._can_execute(block):
             inputs = self._gather_inputs(block)
             self.logger.info(f"Executing Block: {block.name}")
             # self.logger.debug(f"Input parameters: {list(inputs.keys())}")
-
+            
             future = loop.run_in_executor(
                 executor,
                 functools.partial(block.execute, **inputs)
@@ -167,33 +167,25 @@
         if block.name in self.results:
             # self.logger.debug(f"Block {block.name} has already been executed")
             return False
-
-        # 获取所有直接前置blocks
-        predecessor_blocks = set()
-        for wire in self.workflow.wires:
-            if wire.target_block == block:
-                predecessor_blocks.add(wire.source_block)
-
-        # 确保所有前置blocks都已执行完成
-        for pred_block in predecessor_blocks:
-            if pred_block.name not in self.results:
-                # self.logger.debug(f"Predecessor block {pred_block.name} not yet executed")
-                return False
-
-        # 验证所有输入是否都能从正确的前置block获取
+    
+        if not block.inputs:
+            # self.logger.debug("No inputs required, ready to execute")
+            return True
+            
         for input_name in block.inputs:
             input_satisfied = False
             for wire in self.workflow.wires:
-                if (wire.target_block == block and
+                if (wire.target_block == block and 
                     wire.target_input == input_name and
                     wire.source_block.name in self.results):
+                    # self.logger.debug(f"Input {input_name} satisfied by {wire.source_block.name}")
                     input_satisfied = True
                     break
-
+            
             if not input_satisfied:
                 # self.logger.debug(f"Input {input_name} not satisfied")
                 return False
-
+        
         # self.logger.debug("All inputs satisfied")
         return True
 
@@ -201,28 +193,13 @@
         """收集节点的输入数据"""
         # self.logger.debug(f"Gathering inputs for Block: {block.name}")
         inputs = {}
-
-        # 创建输入名称到wire的映射
-        input_wire_map = {}
-        for wire in self.workflow.wires:
-            if wire.target_block == block:
-                input_wire_map[wire.target_input] = wire
-
-        # 根据wire的连接关系收集输入
+        
         for input_name in block.inputs:
-            if input_name in input_wire_map:
-                wire = input_wire_map[input_name]
-                if wire.source_block.name in self.results:
+            for wire in self.workflow.wires:
+                if (wire.target_block == block and 
+                    wire.target_input == input_name and
+                    wire.source_block.name in self.results):
                     inputs[input_name] = self.results[wire.source_block.name][wire.source_output]
-<<<<<<< HEAD
-                    # self.logger.debug(f"Resolved input {input_name} from {wire.source_block.name}.{wire.source_output}")
-                else:
-                    raise RuntimeError(f"Source block {wire.source_block.name} not executed for input {input_name}")
-            else:
-                raise RuntimeError(f"Missing wire connection for required input {input_name} in block {block.name}")
-
-        return inputs
-=======
                     # self.logger.debug(f"Resolved input {input_name} from {wire.source_block.name}")
                     break
         
@@ -246,5 +223,4 @@
         :param default: 默认值，如果变量不存在则返回此值
         :return: 变量值
         """
-        return self.variables.get(name, default)
->>>>>>> bf5c8f3c
+        return self.variables.get(name, default)