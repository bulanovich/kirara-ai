from framework.workflow.core.block.registry import BlockRegistry
from framework.workflow.implementations.blocks.im.basic import ExtractChatSender
from framework.workflow.implementations.blocks.llm.image import SimpleStableDiffusionWebUI
from framework.workflow.implementations.blocks.memory.clear_memory import ClearMemory
from framework.workflow.implementations.blocks.system.basic import TextBlock
from .im.messages import GetIMMessage, SendIMMessage
from .im.states import ToggleEditState
from .memory.chat_memory import ChatMemoryQuery, ChatMemoryStore, ChatMemoryDirectStore
from .llm.chat import ChatMessageConstructor, ChatCompletion, ChatResponseConverter
from .game.dice import DiceRoll
from .game.gacha import GachaSimulator
from .system.help import GenerateHelp

def register_system_blocks(registry: BlockRegistry):
    """注册系统自带的 block"""
    # 基础 blocks
    registry.register("text_block", "internal", TextBlock, "基础：文本")
    
    # IM 相关 blocks
<<<<<<< HEAD
    registry.register("get_message", "internal", GetIMMessage)
    registry.register("send_message", "internal", SendIMMessage)
    registry.register("toggle_edit_state", "internal", ToggleEditState)

    # LLM 相关 blocks
    registry.register("chat_memory_query", "internal", ChatMemoryQuery)
    registry.register("chat_message_constructor", "internal", ChatMessageConstructor)
    registry.register("chat_completion", "internal", ChatCompletion)
    registry.register("chat_response_converter", "internal", ChatResponseConverter)
    registry.register("chat_memory_store", "internal", ChatMemoryStore)
    registry.register("chat_memory_direct_store", "internal", ChatMemoryDirectStore)

    # 游戏相关 blocks
    registry.register("dice_roll", "game", DiceRoll)
    registry.register("gacha_simulator", "game", GachaSimulator)

    # 系统相关 blocks
    registry.register("generate_help", "system", GenerateHelp)
=======
    registry.register("get_message", "internal", GetIMMessage, "IM: 获取最新消息")
    registry.register("send_message", "internal", SendIMMessage, "IM: 发送消息")
    registry.register("toggle_edit_state", "internal", ToggleEditState, "IM: 切换编辑状态")
    registry.register("extract_chat_sender", "internal", ExtractChatSender, "IM: 提取消息发送者")
    
    # LLM 相关 blocks
    registry.register("chat_memory_query", "internal", ChatMemoryQuery, "LLM: 查询记忆")
    registry.register("chat_message_constructor", "internal", ChatMessageConstructor, "LLM: 构造对话记录")
    registry.register("chat_completion", "internal", ChatCompletion, "LLM: 执行对话")
    registry.register("chat_response_converter", "internal", ChatResponseConverter, "LLM->IM: 转换消息")
    registry.register("chat_memory_store", "internal", ChatMemoryStore, "LLM: 存储记忆")
    
    # 画图相关 blocks
    registry.register("simple_stable_diffusion_webui", "internal", SimpleStableDiffusionWebUI, "画图: 简单 Stable Diffusion WebUI")
    
    # 游戏相关 blocks
    registry.register("dice_roll", "game", DiceRoll, "游戏: 掷骰子")
    registry.register("gacha_simulator", "game", GachaSimulator, "游戏: 抽卡模拟")
    
    # 系统相关 blocks
    registry.register("generate_help", "system", GenerateHelp, "系统: 生成帮助") 
    registry.register("clear_memory", "system", ClearMemory, "系统: 清空记忆")
>>>>>>> bf5c8f3c
<|MERGE_RESOLUTION|>--- conflicted
+++ resolved
@@ -5,7 +5,7 @@
 from framework.workflow.implementations.blocks.system.basic import TextBlock
 from .im.messages import GetIMMessage, SendIMMessage
 from .im.states import ToggleEditState
-from .memory.chat_memory import ChatMemoryQuery, ChatMemoryStore, ChatMemoryDirectStore
+from .memory.chat_memory import ChatMemoryQuery, ChatMemoryStore
 from .llm.chat import ChatMessageConstructor, ChatCompletion, ChatResponseConverter
 from .game.dice import DiceRoll
 from .game.gacha import GachaSimulator
@@ -17,26 +17,6 @@
     registry.register("text_block", "internal", TextBlock, "基础：文本")
     
     # IM 相关 blocks
-<<<<<<< HEAD
-    registry.register("get_message", "internal", GetIMMessage)
-    registry.register("send_message", "internal", SendIMMessage)
-    registry.register("toggle_edit_state", "internal", ToggleEditState)
-
-    # LLM 相关 blocks
-    registry.register("chat_memory_query", "internal", ChatMemoryQuery)
-    registry.register("chat_message_constructor", "internal", ChatMessageConstructor)
-    registry.register("chat_completion", "internal", ChatCompletion)
-    registry.register("chat_response_converter", "internal", ChatResponseConverter)
-    registry.register("chat_memory_store", "internal", ChatMemoryStore)
-    registry.register("chat_memory_direct_store", "internal", ChatMemoryDirectStore)
-
-    # 游戏相关 blocks
-    registry.register("dice_roll", "game", DiceRoll)
-    registry.register("gacha_simulator", "game", GachaSimulator)
-
-    # 系统相关 blocks
-    registry.register("generate_help", "system", GenerateHelp)
-=======
     registry.register("get_message", "internal", GetIMMessage, "IM: 获取最新消息")
     registry.register("send_message", "internal", SendIMMessage, "IM: 发送消息")
     registry.register("toggle_edit_state", "internal", ToggleEditState, "IM: 切换编辑状态")
@@ -58,5 +38,4 @@
     
     # 系统相关 blocks
     registry.register("generate_help", "system", GenerateHelp, "系统: 生成帮助") 
-    registry.register("clear_memory", "system", ClearMemory, "系统: 清空记忆")
->>>>>>> bf5c8f3c
+    registry.register("clear_memory", "system", ClearMemory, "系统: 清空记忆")