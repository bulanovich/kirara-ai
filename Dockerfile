--- conflicted
+++ resolved
@@ -3,23 +3,6 @@
 ENV DEBIAN_FRONTEND=noninteractive
 
 RUN apt-get update && \
-<<<<<<< HEAD
-    apt install software-properties-common apt-transport-https wget ca-certificates gnupg2 curl gcc -yq && \
-    wget -qO /usr/share/keyrings/xpra-2022.gpg https://xpra.org/xpra-2022.gpg  && \
-    echo deb [arch=amd64,arm64 signed-by=/usr/share/keyrings/xpra-2022.gpg] https://xpra.org/ bullseye main |  tee /etc/apt/sources.list.d/xpra.list && \
-    apt-get update && \
-    apt install --no-install-recommends xpra xpra-html5 xvfb xfonts-base xfonts-100dpi xfonts-75dpi libgl1-mesa-dri xauth chromium xterm -yq && \
-    apt-get clean; \
-    apt-get purge -y --auto-remove -o APT::AutoRemove::RecommendsImportant=false; \
-    rm -rf /var/lib/apt/lists/*
-
-
-COPY requirements.txt /app
-
-SHELL ["/bin/bash", "-c"]
-
-RUN pip install -r requirements.txt
-=======
     apt install --no-install-recommends xvfb binutils qtbase5-dev wkhtmltopdf -yq && \
     strip --remove-section=.note.ABI-tag /usr/lib/x86_64-linux-gnu/libQt5Core.so.5 && \
     apt-get remove --purge -yq binutils && \
@@ -32,7 +15,6 @@
 
 COPY requirements.txt /app
 RUN pip install --no-cache-dir -r requirements.txt && pip cache purge
->>>>>>> b275914f
 
 COPY . /app
 
